--- conflicted
+++ resolved
@@ -502,13 +502,8 @@
     # There are some NVME drives with 4k physical and logical out there.
     # Check that we can actually do this size IO, OTW return 0 for all
     skiptest = False
-<<<<<<< HEAD
-    code, out, err = Run(['blockdev', '--getiomin', str(physDrive)])
-    if code == 0:
-=======
     code, out, err = Run(['blockdev', '--getpbsz', str(physDrive)])
     if code == 0: 
->>>>>>> 70c2a42a
         iomin = int(out.split("\n")[0])
         if int(bs) < iomin: skiptest = True
     # Silently ignore failure to return min block size, FIO will fail and
